--- conflicted
+++ resolved
@@ -1669,15 +1669,8 @@
                                     struct flb_tail_file *file, time_t ts)
 {
     int ret;
-<<<<<<< HEAD
-<<<<<<< HEAD
     int64_t mtime;
     struct flb_file_stat st;
-=======
-=======
->>>>>>> 92e0435f
-    struct stat st;
->>>>>>> 3ab27eff5 (in_tail: removed ignore_older enforcement on files that are being ingested)
 
     ret = flb_file_fstat(file->fd, &st);
     if (ret == -1) {
@@ -1700,25 +1693,6 @@
         return FLB_TRUE;
     }
 
-<<<<<<< HEAD
-<<<<<<< HEAD
-    if (ctx->ignore_older > 0) {
-        mtime = st.modification_time;
-
-        if (mtime > 0) {
-            if ((ts - ctx->ignore_older) > mtime) {
-                flb_plg_debug(ctx->ins, "purge: monitored file (ignore older): %s",
-                              file->name);
-                flb_tail_file_remove(file);
-                return FLB_TRUE;
-            }
-        }
-    }
-
-=======
->>>>>>> 3ab27eff5 (in_tail: removed ignore_older enforcement on files that are being ingested)
-=======
->>>>>>> 92e0435f
     return FLB_FALSE;
 }
 
