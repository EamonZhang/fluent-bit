/* -*- Mode: C; tab-width: 4; indent-tabs-mode: nil; c-basic-offset: 4 -*- */

/*  Fluent Bit
 *  ==========
 *  Copyright (C) 2015-2022 The Fluent Bit Authors
 *
 *  Licensed under the Apache License, Version 2.0 (the "License");
 *  you may not use this file except in compliance with the License.
 *  You may obtain a copy of the License at
 *
 *      http://www.apache.org/licenses/LICENSE-2.0
 *
 *  Unless required by applicable law or agreed to in writing, software
 *  distributed under the License is distributed on an "AS IS" BASIS,
 *  WITHOUT WARRANTIES OR CONDITIONS OF ANY KIND, either express or implied.
 *  See the License for the specific language governing permissions and
 *  limitations under the License.
 */

#include <fluent-bit/flb_output_plugin.h>
#include <fluent-bit/flb_output.h>
#include <fluent-bit/flb_http_client.h>
#include <fluent-bit/flb_pack.h>
#include <fluent-bit/flb_str.h>
#include <fluent-bit/flb_time.h>
#include <fluent-bit/flb_utils.h>
#include <fluent-bit/flb_pack.h>
#include <fluent-bit/flb_sds.h>
#include <fluent-bit/flb_gzip.h>
#include <fluent-bit/flb_record_accessor.h>
#include <msgpack.h>

#ifdef FLB_HAVE_SIGNV4
#ifdef FLB_HAVE_AWS
#include <fluent-bit/flb_aws_credentials.h>
#include <fluent-bit/flb_signv4.h>
#endif
#endif

#include <stdio.h>
#include <stdlib.h>
#include <string.h>
#include <assert.h>
#include <errno.h>

#include "http.h"
#include "http_conf.h"

#include <fluent-bit/flb_callback.h>

static int cb_http_init(struct flb_output_instance *ins,
                        struct flb_config *config, void *data)
{
    struct flb_out_http *ctx = NULL;
    (void) data;

    ctx = flb_http_conf_create(ins, config);
    if (!ctx) {
        return -1;
    }

    /* Set the plugin context */
    flb_output_set_context(ins, ctx);

    /*
     * This plugin instance uses the HTTP client interface, let's register
     * it debugging callbacks.
     */
    flb_output_set_http_debug_callbacks(ins);

    return 0;
}

static void append_headers(struct flb_http_client *c,
                           char **headers)
{
    int i;
    char *header_key;
    char *header_value;

    i = 0;
    header_key = NULL;
    header_value = NULL;
    while (*headers) {
        if (i % 2 == 0) {
            header_key = *headers;
        }
        else {
            header_value = *headers;
        }
        if (header_key && header_value) {
            flb_http_add_header(c,
                                header_key,
                                strlen(header_key),
                                header_value,
                                strlen(header_value));
            flb_free(header_key);
            flb_free(header_value);
            header_key = NULL;
            header_value = NULL;
        }
        headers++;
        i++;
    }
}

static int http_post(struct flb_out_http *ctx,
                     const void *body, size_t body_len,
                     const char *tag, int tag_len,
                     char **headers)
{
    int ret;
    int out_ret = FLB_OK;
    int compressed = FLB_FALSE;
    size_t b_sent;
    void *payload_buf = NULL;
    size_t payload_size = 0;
    struct flb_upstream *u;
    struct flb_upstream_conn *u_conn;
    struct flb_http_client *c;
    struct mk_list *head;
    struct flb_config_map_val *mv;
    struct flb_slist_entry *key = NULL;
    struct flb_slist_entry *val = NULL;
    flb_sds_t signature = NULL;

    /* Get upstream context and connection */
    u = ctx->u;
    u_conn = flb_upstream_conn_get(u);
    if (!u_conn) {
        flb_plg_error(ctx->ins, "no upstream connections available to %s:%i",
                      u->tcp_host, u->tcp_port);
        return FLB_RETRY;
    }

    /* Map payload */
    payload_buf = (void *) body;
    payload_size = body_len;

    /* Should we compress the payload ? */
    if (ctx->compress_gzip == FLB_TRUE) {
        ret = flb_gzip_compress((void *) body, body_len,
                                &payload_buf, &payload_size);
        if (ret == -1) {
            flb_plg_error(ctx->ins,
                          "cannot gzip payload, disabling compression");
        }
        else {
            compressed = FLB_TRUE;
        }
    }

    /* Create HTTP client context */
    c = flb_http_client(u_conn, FLB_HTTP_POST, ctx->uri,
                        payload_buf, payload_size,
                        ctx->host, ctx->port,
                        ctx->proxy, 0);


    if (c->proxy.host) {
        flb_plg_debug(ctx->ins, "[http_client] proxy host: %s port: %i",
                      c->proxy.host, c->proxy.port);
    }

    /* Allow duplicated headers ? */
    flb_http_allow_duplicated_headers(c, ctx->allow_dup_headers);

    /*
     * Direct assignment of the callback context to the HTTP client context.
     * This needs to be improved through a more clean API.
     */
    c->cb_ctx = ctx->ins->callback;

    /* Append headers */
    if (headers) {
        append_headers(c, headers);
    }
    else if ((ctx->out_format == FLB_PACK_JSON_FORMAT_JSON) ||
        (ctx->out_format == FLB_PACK_JSON_FORMAT_STREAM) ||
        (ctx->out_format == FLB_PACK_JSON_FORMAT_LINES) ||
        (ctx->out_format == FLB_HTTP_OUT_GELF)) {
        flb_http_add_header(c,
                            FLB_HTTP_CONTENT_TYPE,
                            sizeof(FLB_HTTP_CONTENT_TYPE) - 1,
                            FLB_HTTP_MIME_JSON,
                            sizeof(FLB_HTTP_MIME_JSON) - 1);
    }
    else {
        flb_http_add_header(c,
                            FLB_HTTP_CONTENT_TYPE,
                            sizeof(FLB_HTTP_CONTENT_TYPE) - 1,
                            FLB_HTTP_MIME_MSGPACK,
                            sizeof(FLB_HTTP_MIME_MSGPACK) - 1);
    }

    if (ctx->header_tag) {
        flb_http_add_header(c,
                            ctx->header_tag,
                            flb_sds_len(ctx->header_tag),
                            tag, tag_len);
    }

    /* Content Encoding: gzip */
    if (compressed == FLB_TRUE) {
        flb_http_set_content_encoding_gzip(c);
    }

    /* Basic Auth headers */
    if (ctx->http_user && ctx->http_passwd) {
        flb_http_basic_auth(c, ctx->http_user, ctx->http_passwd);
    }

    flb_http_add_header(c, "User-Agent", 10, "Fluent-Bit", 10);

    flb_config_map_foreach(head, mv, ctx->headers) {
        key = mk_list_entry_first(mv->val.list, struct flb_slist_entry, _head);
        val = mk_list_entry_last(mv->val.list, struct flb_slist_entry, _head);

        flb_http_add_header(c,
                            key->str, flb_sds_len(key->str),
                            val->str, flb_sds_len(val->str));
    }

#ifdef FLB_HAVE_SIGNV4
#ifdef FLB_HAVE_AWS
    /* AWS SigV4 headers */
    if (ctx->has_aws_auth == FLB_TRUE) {
        flb_plg_debug(ctx->ins, "signing request with AWS Sigv4");        
        signature = flb_signv4_do(c,
                                  FLB_TRUE,  /* normalize URI ? */
                                  FLB_TRUE,  /* add x-amz-date header ? */
                                  time(NULL),
                                  (char *) ctx->aws_region,
                                  (char *) ctx->aws_service,
                                  0,
                                  ctx->aws_provider);

        if (!signature) {
            flb_plg_error(ctx->ins, "could not sign request with sigv4");
            out_ret = FLB_RETRY;
            goto cleanup;
        }
        flb_sds_destroy(signature);
    }
#endif
#endif

    ret = flb_http_do(c, &b_sent);
    if (ret == 0) {
        /*
         * Only allow the following HTTP status:
         *
         * - 200: OK
         * - 201: Created
         * - 202: Accepted
         * - 203: no authorative resp
         * - 204: No Content
         * - 205: Reset content
         *
         */
        if (c->resp.status < 200 || c->resp.status > 205) {
            if (ctx->log_response_payload &&
                c->resp.payload && c->resp.payload_size > 0) {
                flb_plg_error(ctx->ins, "%s:%i, HTTP status=%i\n%s",
                              ctx->host, ctx->port,
                              c->resp.status, c->resp.payload);
            }
            else {
                flb_plg_error(ctx->ins, "%s:%i, HTTP status=%i",
                              ctx->host, ctx->port, c->resp.status);
            }
            out_ret = FLB_RETRY;
        }
        else {
            if (ctx->log_response_payload &&
                c->resp.payload && c->resp.payload_size > 0) {
                flb_plg_info(ctx->ins, "%s:%i, HTTP status=%i\n%s",
                             ctx->host, ctx->port,
                             c->resp.status, c->resp.payload);
            }
            else {
                flb_plg_info(ctx->ins, "%s:%i, HTTP status=%i",
                             ctx->host, ctx->port,
                             c->resp.status);
            }
        }
    }
    else {
        flb_plg_error(ctx->ins, "could not flush records to %s:%i (http_do=%i)",
                      ctx->host, ctx->port, ret);
        out_ret = FLB_RETRY;
    }

cleanup:
    /*
     * If the payload buffer is different than incoming records in body, means
     * we generated a different payload and must be freed.
     */
    if (payload_buf != body) {
        flb_free(payload_buf);
    }

    /* Destroy HTTP client context */
    flb_http_client_destroy(c);

    /* Release the TCP connection */
    flb_upstream_conn_release(u_conn);

    return out_ret;
}

static int compose_payload_gelf(struct flb_out_http *ctx,
                                const char *data, uint64_t bytes,
                                void **out_body, size_t *out_size)
{
    flb_sds_t s;
    flb_sds_t tmp = NULL;
    msgpack_unpacked result;
    size_t off = 0;
    size_t size = 0;
    msgpack_object root;
    msgpack_object map;
    msgpack_object *obj;
    struct flb_time tm;

    size = bytes * 1.5;

    /* Allocate buffer for our new payload */
    s = flb_sds_create_size(size);
    if (!s) {
        flb_plg_error(ctx->ins, "flb_sds_create_size failed");
        return FLB_RETRY;
    }

    msgpack_unpacked_init(&result);
    while (msgpack_unpack_next(&result, data, bytes, &off) ==
           MSGPACK_UNPACK_SUCCESS) {

        if (result.data.type != MSGPACK_OBJECT_ARRAY) {
            continue;
        }

        root = result.data;
        if (root.via.array.size != 2) {
            continue;
        }

        flb_time_pop_from_msgpack(&tm, &result, &obj);
        map = root.via.array.ptr[1];

        tmp = flb_msgpack_to_gelf(&s, &map, &tm, &(ctx->gelf_fields));
        if (!tmp) {
            flb_plg_error(ctx->ins, "error encoding to GELF");
            flb_sds_destroy(s);
            msgpack_unpacked_destroy(&result);
            return FLB_ERROR;
        }

        /* Append new line */
        tmp = flb_sds_cat(s, "\n", 1);
        if (!tmp) {
            flb_plg_error(ctx->ins, "error concatenating records");
            flb_sds_destroy(s);
            msgpack_unpacked_destroy(&result);
            return FLB_RETRY;
        }
        s = tmp;
    }
    *out_body = s;
    *out_size = flb_sds_len(s);

    msgpack_unpacked_destroy(&result);

    return FLB_OK;
}

static int compose_payload(struct flb_out_http *ctx,
                           const void *in_body, size_t in_size,
                           void **out_body, size_t *out_size)
{
    flb_sds_t encoded;

    *out_body = NULL;
    *out_size = 0;

    if ((ctx->out_format == FLB_PACK_JSON_FORMAT_JSON) ||
        (ctx->out_format == FLB_PACK_JSON_FORMAT_STREAM) ||
        (ctx->out_format == FLB_PACK_JSON_FORMAT_LINES)) {

        encoded = flb_pack_msgpack_to_json_format(in_body,
                                                  in_size,
                                                  ctx->out_format,
                                                  ctx->json_date_format,
                                                  ctx->date_key);
        if (encoded == NULL) {
            flb_plg_error(ctx->ins, "failed to convert json");
            return FLB_ERROR;
        }
        *out_body = (void*)encoded;
        *out_size = flb_sds_len(encoded);
    }
    else if (ctx->out_format == FLB_HTTP_OUT_GELF) {
        return compose_payload_gelf(ctx, in_body, in_size, out_body, out_size);
    }
    else {
        /* Nothing to do, if the format is msgpack */
        *out_body = (void *)in_body;
        *out_size = in_size;
    }

    return FLB_OK;
}

static char **extract_headers(msgpack_object *obj) {
    size_t i;
    char **headers = NULL;
    size_t str_count;
    msgpack_object_map map;
    msgpack_object_str k;
    msgpack_object_str v;

    if (obj->type != MSGPACK_OBJECT_MAP) {
        goto err;
    }

    map = obj->via.map;
    str_count = map.size * 2 + 1;
    headers = flb_calloc(str_count, sizeof *headers);

    if (!headers) {
        goto err;
    }

    for (i = 0; i < map.size; i++) {
        if (map.ptr[i].key.type != MSGPACK_OBJECT_STR ||
            map.ptr[i].val.type != MSGPACK_OBJECT_STR) {
            continue;
        }

        k = map.ptr[i].key.via.str;
        v = map.ptr[i].val.via.str;

        headers[i * 2] = strndup(k.ptr, k.size);

        if (!headers[i]) {
            goto err;
        }

        headers[i * 2 + 1] = strndup(v.ptr, v.size);

        if (!headers[i]) {
            goto err;
        }
    }

    return headers;

err:
    if (headers) {
        for (i = 0; i < str_count; i++) {
            if (headers[i]) {
                flb_free(headers[i]);
            }
        }
        flb_free(headers);
    }
    return NULL;
}
static int post_all_requests(struct flb_out_http *ctx,
                             const char *data, size_t size,
                             flb_sds_t body_key,
                             flb_sds_t headers_key,
                             struct flb_event_chunk *event_chunk)
{
    struct flb_time t;
    msgpack_unpacked result;
    msgpack_object root;
    msgpack_object map;
    msgpack_object *obj;
    msgpack_object *k;
    msgpack_object *v;
    msgpack_object *start_key;
    const char *body;
    size_t body_size;
    bool body_found;
    bool headers_found;
    char **headers;
    size_t off = 0;
    size_t record_count = 0;
    int ret = 0;

    msgpack_unpacked_init(&result);

    while (msgpack_unpack_next(&result, data, size, &off) == MSGPACK_UNPACK_SUCCESS) {
        headers = NULL;
        body_found = false;
        headers_found = false;
        root = result.data;

        if (root.type != MSGPACK_OBJECT_ARRAY) {
            ret = -1;
            break;
        }

        if (root.via.array.size != 2) {
            ret = -1;
            break;
        }

        flb_time_pop_from_msgpack(&t, &result, &obj);

        map = root.via.array.ptr[1];
        if (map.type != MSGPACK_OBJECT_MAP) {
            ret = -1;
            break;
        }

        if (!flb_ra_get_kv_pair(ctx->body_ra, map, &start_key, &k, &v)) {
            if (v->type == MSGPACK_OBJECT_STR || v->type == MSGPACK_OBJECT_BIN) {
                body = v->via.str.ptr;
                body_size = v->via.str.size;
                body_found = true;
            }
            else {
                flb_plg_warn(ctx->ins,
                             "failed to extract body using pattern \"%s\" "
                             "(must be a msgpack string or bin)", ctx->body_key);
            }
        }

        if (!flb_ra_get_kv_pair(ctx->headers_ra, map, &start_key, &k, &v)) {
            headers = extract_headers(v);
            if (headers) {
                headers_found = true;
            }
            else {
                flb_plg_warn(ctx->ins,
                             "error extracting headers using pattern \"%s\"",
                             ctx->headers_key);
            }
        }

        if (body_found && headers_found) {
            flb_plg_trace(ctx->ins, "posting record %d", record_count++);
            ret = http_post(ctx, body, body_size, event_chunk->tag,
                    flb_sds_len(event_chunk->tag), headers);
        }
        else {
            flb_plg_warn(ctx->ins,
                         "failed to extract body/headers using patterns "
                         "\"%s\" and \"%s\"", ctx->body_key, ctx->headers_key);
            ret = -1;
            continue;
        }

        flb_free(headers);
    }

    msgpack_unpacked_destroy(&result);
    return ret;
}

static void cb_http_flush(struct flb_event_chunk *event_chunk,
                          struct flb_output_flush *out_flush,
                          struct flb_input_instance *i_ins,
                          void *out_context,
                          struct flb_config *config)
{
    int ret = FLB_ERROR;
    struct flb_out_http *ctx = out_context;
    void *out_body;
    size_t out_size;
    (void) i_ins;

<<<<<<< HEAD
    if ((ctx->out_format == FLB_PACK_JSON_FORMAT_JSON) ||
        (ctx->out_format == FLB_PACK_JSON_FORMAT_STREAM) ||
        (ctx->out_format == FLB_PACK_JSON_FORMAT_LINES)) {

        json = flb_pack_msgpack_to_json_format_with_trace(event_chunk->data,
                                                          event_chunk->size,
                                                          ctx->out_format,
                                                          ctx->json_date_format,
                                                          ctx->date_key);
        if (json != NULL) {
            ret = http_post(ctx, json, flb_sds_len(json),
                            event_chunk->tag, flb_sds_len(event_chunk->tag));
            flb_sds_destroy(json);
=======
    if (ctx->body_key) {
        ret = post_all_requests(ctx, event_chunk->data, event_chunk->size,
                                ctx->body_key, ctx->headers_key, event_chunk);
        if (ret < 0) {
            flb_plg_error(ctx->ins,
                          "failed to post requests body key \"%s\"", ctx->body_key);
>>>>>>> 341ae836
        }
    }
    else {
        ret = compose_payload(ctx, event_chunk->data, event_chunk->size,
                              &out_body, &out_size);
        if (ret != FLB_OK) {
            FLB_OUTPUT_RETURN(ret);
        }

        if ((ctx->out_format == FLB_PACK_JSON_FORMAT_JSON) ||
            (ctx->out_format == FLB_PACK_JSON_FORMAT_STREAM) ||
            (ctx->out_format == FLB_PACK_JSON_FORMAT_LINES) ||
            (ctx->out_format == FLB_HTTP_OUT_GELF)) {
            ret = http_post(ctx, out_body, out_size,
                            event_chunk->tag, flb_sds_len(event_chunk->tag), NULL);
            flb_sds_destroy(out_body);
        }
        else {
            /* msgpack */
            ret = http_post(ctx,
                            event_chunk->data, event_chunk->size,
                            event_chunk->tag, flb_sds_len(event_chunk->tag), NULL);
        }
    }

    FLB_OUTPUT_RETURN(ret);
}

static int cb_http_exit(void *data, struct flb_config *config)
{
    struct flb_out_http *ctx = data;

    flb_http_conf_destroy(ctx);
    return 0;
}

/* Configuration properties map */
static struct flb_config_map config_map[] = {
    {
     FLB_CONFIG_MAP_STR, "proxy", NULL,
     0, FLB_FALSE, 0,
     "Specify an HTTP Proxy. The expected format of this value is http://host:port. "
    },
    {
     FLB_CONFIG_MAP_BOOL, "allow_duplicated_headers", "true",
     0, FLB_TRUE, offsetof(struct flb_out_http, allow_dup_headers),
     "Specify if duplicated headers are allowed or not"
    },
    {
     FLB_CONFIG_MAP_BOOL, "log_response_payload", "true",
     0, FLB_TRUE, offsetof(struct flb_out_http, log_response_payload),
     "Specify if the response paylod should be logged or not"
    },
    {
     FLB_CONFIG_MAP_STR, "http_user", NULL,
     0, FLB_TRUE, offsetof(struct flb_out_http, http_user),
     "Set HTTP auth user"
    },
    {
     FLB_CONFIG_MAP_STR, "http_passwd", "",
     0, FLB_TRUE, offsetof(struct flb_out_http, http_passwd),
     "Set HTTP auth password"
    },
#ifdef FLB_HAVE_SIGNV4
#ifdef FLB_HAVE_AWS 
    {
     FLB_CONFIG_MAP_BOOL, "aws_auth", "false",
     0, FLB_TRUE, offsetof(struct flb_out_http, has_aws_auth),
     "Enable AWS SigV4 authentication"
    },
    {
     FLB_CONFIG_MAP_STR, "aws_service", NULL,
     0, FLB_TRUE, offsetof(struct flb_out_http, aws_service),
     "AWS destination service code, used by SigV4 authentication"
    },
    FLB_AWS_CREDENTIAL_BASE_CONFIG_MAP(FLB_HTTP_AWS_CREDENTIAL_PREFIX),
#endif
#endif
    {
     FLB_CONFIG_MAP_STR, "header_tag", NULL,
     0, FLB_TRUE, offsetof(struct flb_out_http, header_tag),
     "Set a HTTP header which value is the Tag"
    },
    {
     FLB_CONFIG_MAP_STR, "format", NULL,
     0, FLB_FALSE, 0,
     "Set desired payload format: json, json_stream, json_lines, gelf or msgpack"
    },
    {
     FLB_CONFIG_MAP_STR, "json_date_format", NULL,
     0, FLB_FALSE, 0,
     FBL_PACK_JSON_DATE_FORMAT_DESCRIPTION
    },
    {
     FLB_CONFIG_MAP_STR, "json_date_key", "date",
     0, FLB_TRUE, offsetof(struct flb_out_http, json_date_key),
     "Specify the name of the date field in output"
    },
    {
     FLB_CONFIG_MAP_STR, "compress", NULL,
     0, FLB_FALSE, 0,
     "Set payload compression mechanism. Option available is 'gzip'"
    },
    {
     FLB_CONFIG_MAP_SLIST_1, "header", NULL,
     FLB_CONFIG_MAP_MULT, FLB_TRUE, offsetof(struct flb_out_http, headers),
     "Add a HTTP header key/value pair. Multiple headers can be set"
    },
    {
     FLB_CONFIG_MAP_STR, "uri", NULL,
     0, FLB_TRUE, offsetof(struct flb_out_http, uri),
     "Specify an optional HTTP URI for the target web server, e.g: /something"
    },

    /* Gelf Properties */
    {
     FLB_CONFIG_MAP_STR, "gelf_timestamp_key", NULL,
     0, FLB_TRUE, offsetof(struct flb_out_http, gelf_fields.timestamp_key),
     "Specify the key to use for 'timestamp' in gelf format"
    },
    {
     FLB_CONFIG_MAP_STR, "gelf_host_key", NULL,
     0, FLB_TRUE, offsetof(struct flb_out_http, gelf_fields.host_key),
     "Specify the key to use for the 'host' in gelf format"
    },
    {
     FLB_CONFIG_MAP_STR, "gelf_short_message_key", NULL,
     0, FLB_TRUE, offsetof(struct flb_out_http, gelf_fields.short_message_key),
     "Specify the key to use as the 'short' message in gelf format"
    },
    {
     FLB_CONFIG_MAP_STR, "gelf_full_message_key", NULL,
     0, FLB_TRUE, offsetof(struct flb_out_http, gelf_fields.full_message_key),
     "Specify the key to use for the 'full' message in gelf format"
    },
    {
     FLB_CONFIG_MAP_STR, "gelf_level_key", NULL,
     0, FLB_TRUE, offsetof(struct flb_out_http, gelf_fields.level_key),
     "Specify the key to use for the 'level' in gelf format"
    },
    {
     FLB_CONFIG_MAP_STR, "body_key", NULL,
     0, FLB_TRUE, offsetof(struct flb_out_http, body_key),
     "Specify the key which contains the body"
    },
    {
     FLB_CONFIG_MAP_STR, "headers_key", NULL,
     0, FLB_TRUE, offsetof(struct flb_out_http, headers_key),
     "Specify the key which contains the headers"
    },

    /* EOF */
    {0}
};

static int cb_http_format_test(struct flb_config *config,
                               struct flb_input_instance *ins,
                               void *plugin_context,
                               void *flush_ctx,
                               const char *tag, int tag_len,
                               const void *data, size_t bytes,
                               void **out_data, size_t *out_size)
{
    struct flb_out_http *ctx = plugin_context;
    int ret;

    ret = compose_payload(ctx, data, bytes, out_data, out_size);
    if (ret != FLB_OK) {
        flb_error("ret=%d", ret);
        return -1;
    }
    return 0;
}

/* Plugin reference */
struct flb_output_plugin out_http_plugin = {
    .name        = "http",
    .description = "HTTP Output",
    .cb_init     = cb_http_init,
    .cb_pre_run  = NULL,
    .cb_flush    = cb_http_flush,
    .cb_exit     = cb_http_exit,
    .config_map  = config_map,

    /* for testing */
    .test_formatter.callback = cb_http_format_test,

    .flags       = FLB_OUTPUT_NET | FLB_IO_OPT_TLS,
    .workers     = 2
};<|MERGE_RESOLUTION|>--- conflicted
+++ resolved
@@ -572,28 +572,12 @@
     size_t out_size;
     (void) i_ins;
 
-<<<<<<< HEAD
-    if ((ctx->out_format == FLB_PACK_JSON_FORMAT_JSON) ||
-        (ctx->out_format == FLB_PACK_JSON_FORMAT_STREAM) ||
-        (ctx->out_format == FLB_PACK_JSON_FORMAT_LINES)) {
-
-        json = flb_pack_msgpack_to_json_format_with_trace(event_chunk->data,
-                                                          event_chunk->size,
-                                                          ctx->out_format,
-                                                          ctx->json_date_format,
-                                                          ctx->date_key);
-        if (json != NULL) {
-            ret = http_post(ctx, json, flb_sds_len(json),
-                            event_chunk->tag, flb_sds_len(event_chunk->tag));
-            flb_sds_destroy(json);
-=======
     if (ctx->body_key) {
         ret = post_all_requests(ctx, event_chunk->data, event_chunk->size,
                                 ctx->body_key, ctx->headers_key, event_chunk);
         if (ret < 0) {
             flb_plg_error(ctx->ins,
                           "failed to post requests body key \"%s\"", ctx->body_key);
->>>>>>> 341ae836
         }
     }
     else {
